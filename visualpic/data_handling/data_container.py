"""
This file is part of VisualPIC.

The module contains the DataContainer class.

Copyright 2016-2020, Angel Ferran Pousa.
License: GNU GPL-3.0.
"""
import os
from warnings import warn
from typing import Optional, Union, List, Dict

import numpy as np

from visualpic.data_handling.fields import Field
from visualpic.data_handling.particle_species import ParticleSpecies
from openpmd_viewer import OpenPMDTimeSeries


class DataContainer():
    """Class containing and providing access to all the simulation data.

    Parameters
    ----------
    data_path : str
        Path to the folder containing the simulation data.
    backend : str
        Used only if `simulation_code='openpmd'`. Specifies the backend to
        be used by the DataReader of the openPMD-viewer. Possible values
        are 'h5py' or 'openpmd-api'.
    load_data : bool
            Whether to load the data at initialization. If `False`, the
            `load_data` method must be called manually. By default, True.
    """
    def __init__(
        self,
        data_path: str = None,
        backend: Optional[str] = 'openpmd-api',
        load_data: Optional[bool] = True,
        *args,
        **kwargs
    ) -> None:
        # Check for inputs following the old v0.5 API.
        data_path, backend = self._check_backwards_compatibility(
            data_path, backend, kwargs
        )
        # We need to give a default value to `data_path` due to backwards
        # compatibility issues. Check however that a value is given.
        assert data_path is not None, ('Missing argument `data_path`.')
        self._path = data_path
        self._backend = backend
        self._ts = None
        if load_data:
            self.load_data()

    def load_data(
        self,
        force_reload: Optional[bool] = False
    ) -> None:
        """Load the data into the data container.

        Parameters
        ----------
        force_reload : bool, optional
            Whether to force the data to be reloaded`, by default False.
        """
<<<<<<< HEAD
        if self._ts is None or force_reload:
            self._ts = OpenPMDTimeSeries(
                self._path,
                check_all_files=True,
                backend=self._backend
            )
            # The openpmd timeseries can reconstruct x and y from r and t
            # in thetaMode geometry.
            for field in self.available_fields:
                f_comps = self._ts.fields_metadata[field]['avail_components']
                if set(['r', 't']) <= set(f_comps):
                    f_comps += ['x', 'y']

    @property
    def available_fields(self) -> Union[List[str], None]:
        return self._ts.avail_fields

    @property
    def available_field_components(self) -> Dict:
        return {field: self._ts.fields_metadata[field]['avail_components']
                for field in self.available_fields}

    @property
    def available_species(self) -> List[str]:
        return self._ts.avail_species

    @property
    def available_species_components(self) -> Dict:
        return self._ts.avail_record_components

    @property
    def iterations(self) -> np.ndarray:
        return self._ts.iterations

    def get_list_of_fields(
        self,
        include_derived: Optional[bool] = True
    ) -> Union[List[str], None]:
        """Returns a list with the names of all available fields.

        This method is only kept for backward compatibility.
        """
        return self.available_fields

    def get_list_of_species(
        self,
        required_data: Optional[List] = []
    ) -> List[str]:
=======
        self.simulation_code = simulation_code.lower()
        self.data_folder_path = data_folder_path
        self.sim_params = {'n_p': plasma_density,
                           'lambda_0': laser_wavelength}
        self.opmd_backend = opmd_backend
        self._set_folder_scanner()
        self.folder_fields = []
        self.particle_species = []
        self.derived_fields = []

    def load_data(self, force_reload=False, iterations=None):
        """Load the data into the data container."""
        if not self.folder_fields or force_reload:
            self.folder_fields = self.folder_scanner.get_list_of_fields(
                self.data_folder_path, iterations)
        if not self.particle_species or force_reload:
            self.particle_species = self.folder_scanner.get_list_of_species(
                self.data_folder_path, iterations)
            self._add_associated_species_fields()
        if not self.derived_fields or force_reload:
            self._generate_derived_fields()

    def get_list_of_fields(self, include_derived=True):
        """Returns a list with the names of all available fields."""
        fields_list = []
        available_fields = self.folder_fields
        if include_derived:
            available_fields = available_fields + self.derived_fields
        for field in available_fields:
            fld_name = field.field_name
            fld_species = field.species_name
            if fld_species is not None:
                fld_name += ' [{}]'.format(fld_species)
            fields_list.append(fld_name)
        return fields_list

    def get_list_of_species(self, required_data=[]):
>>>>>>> 24dc7d6d
        """
        Returns a list with the names of all available particle species.

        Parameters
        ----------
        required_data : str or list of strings
            String or list of strings with the names of the particle components
            and/or fields that the species should contain. If specified,
            only the species containing the required data will be returned.

        """
        species_list = []
        for species, components in self.available_species_components.items():
            if set(required_data) <= set(components):
                species_list.append(species)
        return species_list

    def get_field(
        self,
        name: str,
        component: Optional[str] = None
    ) -> Field:
        """
        Get a specified field from the available ones.

        Parameters
        ----------
        name : str
            Name of the field.
        component : str, optional
            Component of the field to be read.

        Returns
        -------
        Field
        """
        # Check if field name follows the old v0.5 API.
        if (component is None) and (name not in self.available_fields):
            out = self._check_name_for_backward_compatibility(name)
            if out:
                name, component = out
        assert name in self.available_fields, (
            f"Field {name} not found. "
            f"Available fields are {self.available_fields}."
        )
        available_components = self.available_field_components[name]
        if component is None:
            assert not available_components, (
                f"Please specify which field component to read. "
                f"Available components are {available_components}."
            )
        else:
            assert component in available_components, (
                f"Component {component} not found in field {name}. "
                f"Available components are {available_components}."
            )
        return Field(
            name=name,
            component=component,
            timeseries=self._ts
        )

    def get_species(
        self,
        species_name: str
    ) -> ParticleSpecies:
        """
        Get a specified particle species from the available ones.

        Parameters
        ----------
        species_name : str
            Name of the particle species.

        Returns
        -------
        ParticleSpecies
        """
<<<<<<< HEAD
        assert species_name in self.available_species, (
            f"Species '{species_name}' not found. "
            f"Available species are {self.available_species}."
        )
        return ParticleSpecies(
            name=species_name,
            timeseries=self._ts
        )

    def _check_backwards_compatibility(self, data_path, backend, kwargs):
        """Check for inputs following old v0.5 API

        If any old inputs are found, this method will notify the user and try
        to correct them to allow for backwards compatibility.
=======
        for species in self.particle_species:
            if species_name == species.species_name:
                return species
        # raise error if no species has been found
        available_species = self.get_list_of_species()
        raise ValueError("Species '{}' not found. ".format(species_name) +
                         "Available species are {}.".format(available_species))

    def add_derived_field(self, derived_field):
        """Adds a derived field.

        Parameters
        ----------
        derived_field : dict
            Dictionary containing the information to build the derived field.
            It needs the following keys:
            'name': a string with the name to the derived field.
            'units': a string with the units of the field.
            'requirements': a dict containing the list of required fields
                with the geometry type of the data as keys.
            'recipe': a callable function to calculate the derived field
                from the required fields.
        """
        sim_geometry = self._get_simulation_geometry()
        if sim_geometry is not None:
            folder_field_names = self.get_list_of_fields(include_derived=False)
            required_fields = derived_field['requirements'][sim_geometry]
            if set(required_fields).issubset(folder_field_names):
                base_fields = []
                for field_name in required_fields:
                    base_fields.append(self.get_field(field_name))

            self.derived_fields.append(DerivedField(
                derived_field, sim_geometry, self.sim_params,
                base_fields))

    def _set_folder_scanner(self):
        """Return the folder scanner corresponding to the simulation code."""
        plasma_density = self.sim_params['n_p']
        sim_code = self.simulation_code
        if sim_code == 'osiris':
            fs = OsirisFolderScanner(plasma_density=plasma_density)
        elif sim_code == 'hipace':
            fs = HiPACEFolderScanner(plasma_density=plasma_density)
        elif sim_code == 'openpmd':
            fs = OpenPMDFolderScanner(opmd_backend=self.opmd_backend)
        else:
            raise ValueError("Unsupported code '{}'.".format(sim_code) +
                             " Possible values are 'osiris', 'hipace' or " +
                             "'openpmd'.")
        self.folder_scanner = fs

    def _generate_derived_fields(self):
        """Generate the predefined derived fields."""
        for derived_field in derived_field_definitions:
            self.add_derived_field(derived_field)

    def _get_simulation_geometry(self):
        """Returns a string with the geometry used in the simulation."""
        if len(self.folder_fields) > 0:
            time_steps = self.folder_fields[0].timesteps
            fld_md = self.folder_fields[0].get_only_metadata(time_steps[0])
            return fld_md['field']['geometry']
        else:
            return None

    def _add_associated_species_fields(self):
>>>>>>> 24dc7d6d
        """
        if data_path is not None:
            if not os.path.exists(os.path.dirname(data_path)):
                # `simulation_code` given as arg.
                if data_path.lower() in ['openpmd', 'osiris', 'hipace']:
                    self._check_data_format(data_path.lower())
                    # The code below is only reached if `openpmd` has been
                    # requested. Thus, no need to handle `plasma_density`.
                    # `data_folder_path` given as arg.
                    data_path = backend
                    backend = 'openpmd-api'
                    # `laser_wavelength` and `opmd_backend` cannot be given as
                    # args for openPMD data (because they where after
                    # `plasma_density`).
        elif 'simulation_code' in kwargs:
            self._check_data_format(kwargs['simulation_code'].lower())
        if 'data_folder_path' in kwargs:
            warn(
                '`data_folder_path` has been renamed to `data_path` '
                'since v0.6. This name will be fully deprecated in '
                'future versions. Please update this parameter.'
            )
            data_path = kwargs['data_folder_path']
        if 'laser_wavelength' in kwargs:
            warn(
                '`laser_wavelength` parameter no longer used since '
                'v0.6. It will be ignored.'
            )
        if 'opmd_backend' in kwargs:
            warn(
                '`opmd_backend` has been renamed to `backend` since '
                'v0.6. This name will be fully deprecated in future '
                'versions. Please update this parameter.'
            )
            backend = kwargs['opmd_backend']
        return data_path, backend

    def _check_data_format(self, simulation_code):
        """Check that no deprecated data format is requested.

        This is needed to maintain compatibility with the old v0.5 API.
        The user will be notified and, if an unsupported format is requested,
        an error will be raised.
        """
        warn(
            "For VisualPIC v0.6 and higher only openPMD data is "
            "supported. The `simulation_code` parameter has "
            "therefore been removed and should not be provided."
        )
        if simulation_code.lower() in ['osiris', 'hipace']:
            raise ValueError(
                "From version 0.6, {simulation_code} is no longer "
                "supported."
            )

    def _check_name_for_backward_compatibility(self, field_name):
        """If field name follows old API, separate into name and component."""
        old_name_relations = {
            'e/z': 'Ez',
            'e/x': 'Ex',
            'e/y': 'Ey',
            'e/r': 'Er',
            'e/t': 'Et',
            'b/z': 'Bz',
            'b/x': 'Bx',
            'b/y': 'By',
            'b/r': 'Br',
            'b/t': 'Bt',
            'j/z': 'Jz',
            'j/x': 'Jx',
            'j/y': 'Jy',
            'j/r': 'Jr',
            'j/t': 'Jt'
        }
        if field_name in old_name_relations.values():
            name = field_name[0]
            comp = field_name[1]
            return name, comp<|MERGE_RESOLUTION|>--- conflicted
+++ resolved
@@ -64,7 +64,6 @@
         force_reload : bool, optional
             Whether to force the data to be reloaded`, by default False.
         """
-<<<<<<< HEAD
         if self._ts is None or force_reload:
             self._ts = OpenPMDTimeSeries(
                 self._path,
@@ -113,45 +112,6 @@
         self,
         required_data: Optional[List] = []
     ) -> List[str]:
-=======
-        self.simulation_code = simulation_code.lower()
-        self.data_folder_path = data_folder_path
-        self.sim_params = {'n_p': plasma_density,
-                           'lambda_0': laser_wavelength}
-        self.opmd_backend = opmd_backend
-        self._set_folder_scanner()
-        self.folder_fields = []
-        self.particle_species = []
-        self.derived_fields = []
-
-    def load_data(self, force_reload=False, iterations=None):
-        """Load the data into the data container."""
-        if not self.folder_fields or force_reload:
-            self.folder_fields = self.folder_scanner.get_list_of_fields(
-                self.data_folder_path, iterations)
-        if not self.particle_species or force_reload:
-            self.particle_species = self.folder_scanner.get_list_of_species(
-                self.data_folder_path, iterations)
-            self._add_associated_species_fields()
-        if not self.derived_fields or force_reload:
-            self._generate_derived_fields()
-
-    def get_list_of_fields(self, include_derived=True):
-        """Returns a list with the names of all available fields."""
-        fields_list = []
-        available_fields = self.folder_fields
-        if include_derived:
-            available_fields = available_fields + self.derived_fields
-        for field in available_fields:
-            fld_name = field.field_name
-            fld_species = field.species_name
-            if fld_species is not None:
-                fld_name += ' [{}]'.format(fld_species)
-            fields_list.append(fld_name)
-        return fields_list
-
-    def get_list_of_species(self, required_data=[]):
->>>>>>> 24dc7d6d
         """
         Returns a list with the names of all available particle species.
 
@@ -230,7 +190,6 @@
         -------
         ParticleSpecies
         """
-<<<<<<< HEAD
         assert species_name in self.available_species, (
             f"Species '{species_name}' not found. "
             f"Available species are {self.available_species}."
@@ -239,20 +198,6 @@
             name=species_name,
             timeseries=self._ts
         )
-
-    def _check_backwards_compatibility(self, data_path, backend, kwargs):
-        """Check for inputs following old v0.5 API
-
-        If any old inputs are found, this method will notify the user and try
-        to correct them to allow for backwards compatibility.
-=======
-        for species in self.particle_species:
-            if species_name == species.species_name:
-                return species
-        # raise error if no species has been found
-        available_species = self.get_list_of_species()
-        raise ValueError("Species '{}' not found. ".format(species_name) +
-                         "Available species are {}.".format(available_species))
 
     def add_derived_field(self, derived_field):
         """Adds a derived field.
@@ -282,38 +227,11 @@
                 derived_field, sim_geometry, self.sim_params,
                 base_fields))
 
-    def _set_folder_scanner(self):
-        """Return the folder scanner corresponding to the simulation code."""
-        plasma_density = self.sim_params['n_p']
-        sim_code = self.simulation_code
-        if sim_code == 'osiris':
-            fs = OsirisFolderScanner(plasma_density=plasma_density)
-        elif sim_code == 'hipace':
-            fs = HiPACEFolderScanner(plasma_density=plasma_density)
-        elif sim_code == 'openpmd':
-            fs = OpenPMDFolderScanner(opmd_backend=self.opmd_backend)
-        else:
-            raise ValueError("Unsupported code '{}'.".format(sim_code) +
-                             " Possible values are 'osiris', 'hipace' or " +
-                             "'openpmd'.")
-        self.folder_scanner = fs
-
-    def _generate_derived_fields(self):
-        """Generate the predefined derived fields."""
-        for derived_field in derived_field_definitions:
-            self.add_derived_field(derived_field)
-
-    def _get_simulation_geometry(self):
-        """Returns a string with the geometry used in the simulation."""
-        if len(self.folder_fields) > 0:
-            time_steps = self.folder_fields[0].timesteps
-            fld_md = self.folder_fields[0].get_only_metadata(time_steps[0])
-            return fld_md['field']['geometry']
-        else:
-            return None
-
-    def _add_associated_species_fields(self):
->>>>>>> 24dc7d6d
+    def _check_backwards_compatibility(self, data_path, backend, kwargs):
+        """Check for inputs following old v0.5 API
+
+        If any old inputs are found, this method will notify the user and try
+        to correct them to allow for backwards compatibility.
         """
         if data_path is not None:
             if not os.path.exists(os.path.dirname(data_path)):
