"""
This file is part of VisualPIC.

The module contains the DataContainer class.

Copyright 2016-2020, Angel Ferran Pousa.
License: GNU GPL-3.0.
"""
import os
from warnings import warn
from typing import Optional, Union, List, Dict

import numpy as np

from visualpic.data_handling.fields import Field, DerivedField
from visualpic.data_handling.particle_species import ParticleSpecies
from openpmd_viewer import OpenPMDTimeSeries


class DataContainer():
    """Class containing and providing access to all the simulation data.

    Parameters
    ----------
    data_path : str
        Path to the folder containing the simulation data.
    backend : str
        Used only if `simulation_code='openpmd'`. Specifies the backend to
        be used by the DataReader of the openPMD-viewer. Possible values
        are 'h5py' or 'openpmd-api'.
    load_data : bool
        Whether to load the data at initialization. If `False`, the
        `load_data` method must be called manually. By default, True.
    check_all_files : bool
        Whether to check the available data in all files. If disabled, only
        the first iteration is open, and it will be assumed that all other
        iterations have the same available species and fields.
    """
    def __init__(
        self,
        data_path: str = None,
        backend: Optional[str] = 'openpmd-api',
        load_data: Optional[bool] = True,
        check_all_files: Optional[bool] = True,
        *args,
        **kwargs
    ) -> None:
        # Check for inputs following the old v0.5 API.
        data_path, backend = self._check_backwards_compatibility(
            data_path, backend, kwargs
        )
        # We need to give a default value to `data_path` due to backwards
        # compatibility issues. Check however that a value is given.
        assert data_path is not None, ('Missing argument `data_path`.')
        self._path = data_path
        self._backend = backend
        self._ts = None
        self._check_all_files = check_all_files
        if load_data:
            self.load_data()

    def load_data(
        self,
        force_reload: Optional[bool] = False
    ) -> None:
        """Load the data into the data container.

        Parameters
        ----------
        force_reload : bool, optional
            Whether to force the data to be reloaded`, by default False.
        """
        if self._ts is None or force_reload:
            self._ts = OpenPMDTimeSeries(
                self._path,
                check_all_files=self._check_all_files,
                backend=self._backend
            )
            # The openpmd timeseries can reconstruct x and y from r and t
            # in thetaMode geometry.
            for field in self._available_fields_on_diags:
                f_comps = self._ts.fields_metadata[field]['avail_components']
                if set(['r', 't']) <= set(f_comps):
                    f_comps += ['x', 'y']
            self._derived_fields = []

    @property
    def _available_fields_on_diags(self) -> Union[List[str], None]:
        """Get the list of available fields in the diagnostics."""
        return self._ts.avail_fields
    
    @property
    def available_fields(self) -> Union[List[str], None]:
        """Get the list of all available fields."""
        derived_fields = [f.name for f in self._derived_fields]
        return self._available_fields_on_diags + derived_fields

    @property
    def available_field_components(self) -> Dict:
        """Get the components of all available fields."""
        field_comps = {
            field: self._ts.fields_metadata[field]['avail_components']
            for field in self._available_fields_on_diags
        }
        derived_fields = {field.name: [] for field in self._derived_fields}
        return {**field_comps, **derived_fields}

    @property
    def available_species(self) -> List[str]:
        return self._ts.avail_species

    @property
    def available_species_components(self) -> Dict:
        return self._ts.avail_record_components

    @property
    def iterations(self) -> np.ndarray:
        return self._ts.iterations
    
    @property
    def iteration_times(self) -> np.ndarray:
        return self._ts.t
    
    @property
    def geometry(self) -> Optional[str]:
        """Get the simulation geometry.
        
        The geometry is inferred from the fields available in the diagnostics.
        """
        available_geoms = list(self._ts.avail_geom)
        geom_order = ["3dcartesian", "2dcartesian", "thetaMode"]
        sorted_geoms = [
            geom for x in geom_order for geom in available_geoms if geom == x
        ]
        # There are available geometries, return the highest one.
        if sorted_geoms:
            return sorted_geoms[0]

    def get_list_of_fields(
        self,
        include_derived: Optional[bool] = True
    ) -> Union[List[str], None]:
        """Returns a list with the names of all available fields.

        This method is only kept for backward compatibility.
        """
        legacy_fields = []
        for field, comps in self.available_field_components.items():
            if comps:
                for comp in comps:
                    legacy_fields.append(field + comp)
            else:
                legacy_fields.append(field)
        derived_fields = [f.name for f in self._derived_fields]
        if not include_derived:
            legacy_fields = [f for f in legacy_fields if f not in derived_fields]
        return legacy_fields

    def get_list_of_species(
        self,
        required_data: Optional[List] = []
    ) -> List[str]:
        """
        Returns a list with the names of all available particle species.

        Parameters
        ----------
        required_data : str or list of strings
            String or list of strings with the names of the particle components
            and/or fields that the species should contain. If specified,
            only the species containing the required data will be returned.

        """
        species_list = []
        for species, components in self.available_species_components.items():
            if set(required_data) <= set(components):
                species_list.append(species)
        return species_list

    def get_field(
        self,
        name: str,
        component: Optional[str] = None
    ) -> Field:
        """
        Get a specified field from the available ones.

        Parameters
        ----------
        name : str
            Name of the field.
        component : str, optional
            Component of the field to be read.

        Returns
        -------
        Field
        """
        # Check if field name follows the old v0.5 API.
        if (component is None) and (name not in self.available_fields):
            out = self._check_name_for_backward_compatibility(name)
            if out:
                name, component = out
        for field in self._derived_fields:
            if field.name == name:
                return field
        assert name in self.available_fields, (
            f"Field {name} not found. "
            f"Available fields are {self.available_fields}."
        )
        available_components = self.available_field_components[name]
        if component is None:
            assert not available_components, (
                f"Please specify which field component to read. "
                f"Available components are {available_components}."
            )
        else:
            assert component in available_components, (
                f"Component {component} not found in field {name}. "
                f"Available components are {available_components}."
            )
        return Field(
            name=name,
            component=component,
            timeseries=self._ts
        )

    def get_species(
        self,
        species_name: str
    ) -> ParticleSpecies:
        """
        Get a specified particle species from the available ones.

        Parameters
        ----------
        species_name : str
            Name of the particle species.

        Returns
        -------
        ParticleSpecies
        """
        assert species_name in self.available_species, (
            f"Species '{species_name}' not found. "
            f"Available species are {self.available_species}."
        )
        return ParticleSpecies(
            name=species_name,
            timeseries=self._ts
        )

    def add_derived_field(self, derived_field):
        """Adds a derived field.

        Parameters
        ----------
        derived_field : dict
            Dictionary containing the information to build the derived field.
            It needs the following keys:
            'name': a string with the name to the derived field.
            'units': a string with the units of the field.
            'requirements': a dict containing the list of required fields
                with the geometry type of the data as keys.
            'recipe': a callable function to calculate the derived field
                from the required fields.
        """
        if derived_field["name"] in self.available_fields:
            raise ValueError(
                f"Cannot add field {derived_field['name']} because a field "
                "with that name already exists."
            )
        sim_geometry = self.geometry
        if sim_geometry is not None:
            folder_field_names = self.get_list_of_fields(include_derived=False)
            required_fields = derived_field['requirements'][sim_geometry]
            if set(required_fields).issubset(folder_field_names):
                base_fields = []
                for field_name in required_fields:
                    base_fields.append(self.get_field(field_name))
            self._derived_fields.append(
                DerivedField(derived_field, sim_geometry, base_fields)
            )

<<<<<<< HEAD
    def _check_backwards_compatibility(self, data_path, backend, kwargs):
        """Check for inputs following old v0.5 API
=======
                self.derived_fields.append(DerivedField(
                    derived_field, sim_geometry, self.sim_params,
                    base_fields))

    def _set_folder_scanner(self):
        """Return the folder scanner corresponding to the simulation code."""
        plasma_density = self.sim_params['n_p']
        sim_code = self.simulation_code
        if sim_code == 'osiris':
            fs = OsirisFolderScanner(plasma_density=plasma_density)
        elif sim_code == 'hipace':
            fs = HiPACEFolderScanner(plasma_density=plasma_density)
        elif sim_code == 'openpmd':
            fs = OpenPMDFolderScanner(opmd_backend=self.opmd_backend)
        else:
            raise ValueError("Unsupported code '{}'.".format(sim_code) +
                             " Possible values are 'osiris', 'hipace' or " +
                             "'openpmd'.")
        self.folder_scanner = fs

    def _generate_derived_fields(self):
        """Generate the predefined derived fields."""
        for derived_field in derived_field_definitions:
            self.add_derived_field(derived_field)

    def _get_simulation_geometry(self):
        """Returns a string with the geometry used in the simulation."""
        if len(self.folder_fields) > 0:
            time_steps = self.folder_fields[0].timesteps
            fld_md = self.folder_fields[0].get_only_metadata(time_steps[0])
            return fld_md['field']['geometry']
        else:
            return None
>>>>>>> 5e061e3a

        If any old inputs are found, this method will notify the user and try
        to correct them to allow for backwards compatibility.
        """
        if data_path is not None:
            if not os.path.exists(os.path.dirname(data_path)):
                # `simulation_code` given as arg.
                if data_path.lower() in ['openpmd', 'osiris', 'hipace']:
                    self._check_data_format(data_path.lower())
                    # The code below is only reached if `openpmd` has been
                    # requested. Thus, no need to handle `plasma_density`.
                    # `data_folder_path` given as arg.
                    data_path = backend
                    backend = 'openpmd-api'
                    # `laser_wavelength` and `opmd_backend` cannot be given as
                    # args for openPMD data (because they where after
                    # `plasma_density`).
        elif 'simulation_code' in kwargs:
            self._check_data_format(kwargs['simulation_code'].lower())
        if 'data_folder_path' in kwargs:
            warn(
                '`data_folder_path` has been renamed to `data_path` '
                'since v0.6. This name will be fully deprecated in '
                'future versions. Please update this parameter.'
            )
            data_path = kwargs['data_folder_path']
        if 'laser_wavelength' in kwargs:
            warn(
                '`laser_wavelength` parameter no longer used since '
                'v0.6. It will be ignored.'
            )
        if 'opmd_backend' in kwargs:
            warn(
                '`opmd_backend` has been renamed to `backend` since '
                'v0.6. This name will be fully deprecated in future '
                'versions. Please update this parameter.'
            )
            backend = kwargs['opmd_backend']
        return data_path, backend

    def _check_data_format(self, simulation_code):
        """Check that no deprecated data format is requested.

        This is needed to maintain compatibility with the old v0.5 API.
        The user will be notified and, if an unsupported format is requested,
        an error will be raised.
        """
        warn(
            "For VisualPIC v0.6 and higher only openPMD data is "
            "supported. The `simulation_code` parameter has "
            "therefore been removed and should not be provided."
        )
        if simulation_code.lower() in ['osiris', 'hipace']:
            raise ValueError(
                "From version 0.6, {simulation_code} is no longer "
                "supported."
            )

    def _check_name_for_backward_compatibility(self, field_name):
        """If field name follows old API, separate into name and component."""
        old_name_relations = {
            'e/z': 'Ez',
            'e/x': 'Ex',
            'e/y': 'Ey',
            'e/r': 'Er',
            'e/t': 'Et',
            'b/z': 'Bz',
            'b/x': 'Bx',
            'b/y': 'By',
            'b/r': 'Br',
            'b/t': 'Bt',
            'j/z': 'Jz',
            'j/x': 'Jx',
            'j/y': 'Jy',
            'j/r': 'Jr',
            'j/t': 'Jt'
        }
        if field_name in old_name_relations.values():
            name = field_name[0]
            comp = field_name[1]
            return name, comp<|MERGE_RESOLUTION|>--- conflicted
+++ resolved
@@ -278,48 +278,12 @@
                 base_fields = []
                 for field_name in required_fields:
                     base_fields.append(self.get_field(field_name))
-            self._derived_fields.append(
-                DerivedField(derived_field, sim_geometry, base_fields)
-            )
-
-<<<<<<< HEAD
+
+                self._derived_fields.append(DerivedField(
+                    derived_field, sim_geometry, base_fields))
+
     def _check_backwards_compatibility(self, data_path, backend, kwargs):
         """Check for inputs following old v0.5 API
-=======
-                self.derived_fields.append(DerivedField(
-                    derived_field, sim_geometry, self.sim_params,
-                    base_fields))
-
-    def _set_folder_scanner(self):
-        """Return the folder scanner corresponding to the simulation code."""
-        plasma_density = self.sim_params['n_p']
-        sim_code = self.simulation_code
-        if sim_code == 'osiris':
-            fs = OsirisFolderScanner(plasma_density=plasma_density)
-        elif sim_code == 'hipace':
-            fs = HiPACEFolderScanner(plasma_density=plasma_density)
-        elif sim_code == 'openpmd':
-            fs = OpenPMDFolderScanner(opmd_backend=self.opmd_backend)
-        else:
-            raise ValueError("Unsupported code '{}'.".format(sim_code) +
-                             " Possible values are 'osiris', 'hipace' or " +
-                             "'openpmd'.")
-        self.folder_scanner = fs
-
-    def _generate_derived_fields(self):
-        """Generate the predefined derived fields."""
-        for derived_field in derived_field_definitions:
-            self.add_derived_field(derived_field)
-
-    def _get_simulation_geometry(self):
-        """Returns a string with the geometry used in the simulation."""
-        if len(self.folder_fields) > 0:
-            time_steps = self.folder_fields[0].timesteps
-            fld_md = self.folder_fields[0].get_only_metadata(time_steps[0])
-            return fld_md['field']['geometry']
-        else:
-            return None
->>>>>>> 5e061e3a
 
         If any old inputs are found, this method will notify the user and try
         to correct them to allow for backwards compatibility.
