"""
This file is part of VisualPIC.

The module contains the definitions of different field classes.

Copyright 2016-2020, Angel Ferran Pousa.
License: GNU GPL-3.0.
"""
from typing import Optional, Union, List
from warnings import warn

import numpy as np
from openpmd_viewer import OpenPMDTimeSeries

from visualpic.helper_functions import get_common_timesteps
from .field_data import FieldData


class Field():
    """Class representing a field.

    It exposes methods to get the field data at any iteration, as well as
    basic metadata.

    Parameters
    ----------
    name : str
        Name of the field.
    component : str or None
        The component of the field. `None` for scalar fields.
    timeseries : OpenPMDTimeSeries
        Reference to the OpenPMDTimeSeries from which to read the data.
    """
    def __init__(
        self,
        name: str,
        component: str,
        timeseries: OpenPMDTimeSeries,
    ) -> None:
        self._name = name
        self._component = component
        self._ts = timeseries

    @property
    def name(self) -> str:
        return self._name

    @property
    def iterations(self) -> np.ndarray:
        return self._ts.fields_iterations[self._name]

    @property
    def timesteps(self) -> np.ndarray:
        return self.iterations

    @property
    def geometry(self) -> str:
        return self._ts.fields_metadata[self._name]['geometry']

    @property
    def field_name(self) -> str:
        # TODO: deprecate
        return self.name

    @property
    def species_name(self) -> str:
        # TODO: deprecate
        return None

    def get_name(self) -> str:
        """Get field name.

        This method is kept for backward compatibility.
        """
        return self.name

    def get_data(
        self,
        iteration: int,
        slice_across: Optional[Union[str, List[str]]] = None,
        slice_relative_position: Optional[Union[float, List[float]]] = None,
        m: Optional[Union[int, str]] = 'all',
        theta: Optional[Union[float, None]] = 0.,
        max_resolution_3d: Optional[Union[List[int], None]] = None,
        only_metadata: Optional[bool] = False,
        **kwargs
    ) -> FieldData:
        """Get the field data at a given iteration.

        Parameters
        ----------
        iteration : int
            The iteration from which to read the data.
        slice_across : str or list of str, optional
            Direction(s) across which the data should be sliced
            + In cartesian geometry, elements can be:
                - 1d: 'z'
                - 2d: 'x' and/or 'z'
                - 3d: 'x' and/or 'y' and/or 'z'
            + In cylindrical geometry, elements can be 'r' and/or 'z'
            Returned array is reduced by 1 dimension per slicing.
            If slicing is None, the full grid is returned.
        slice_relative_position : float or list of float, optional
            Number(s) between -1 and 1 that indicate where to slice the data,
            along the directions in `slice_across`
            -1 : lower edge of the simulation box
            0 : middle of the simulation box
            1 : upper edge of the simulation box
            Default: None, which results in slicing at 0 in all direction
            of `slice_across`.
        m : int or str, optional
            Only used for thetaMode geometry
            Either 'all' (for the sum of all the modes)
            or an integer (for the selection of a particular mode)
        theta : float or None, optional
            Only used for thetaMode geometry
            The angle of the plane of observation, with respect to the x axis
            If `theta` is not None, then this function returns a 2D array
            corresponding to the plane of observation given by `theta` ;
            otherwise it returns a full 3D Cartesian array
        max_resolution_3d : list of int or None
            Maximum resolution that the 3D reconstruction of the field (when
            `theta` is None) can have. The list should contain two values,
            e.g. `[200, 100]`, indicating the maximum longitudinal and
            transverse resolution, respectively. This is useful for
            performance reasons, particularly for 3D visualization.
        only_metadata : Optional[bool], optional
            Whether to read only the field metadata, by default False

        Returns
        -------
        FieldData
        """
        slice_across, slice_relative_position = self._check_old_api(
            slice_across, slice_relative_position, kwargs
        )
        fld, fld_md = self._ts.get_field(
            field=self._name,
            coord=self._component,
            iteration=iteration,
            m=m,
            theta=theta,
            slice_across=slice_across,
            slice_relative_position=slice_relative_position,
            max_resolution_3d=max_resolution_3d
        )
        return FieldData(
            name=self._name,
            component=self._component,
            array=fld,
            metadata=fld_md,
            geometry=self.geometry,
        )

    def get_geometry(self):
        """Get field geometry.

        This method is only kept for backward compatibility.
        """
        return self.geometry

<<<<<<< HEAD

class DerivedField(Field):
    def __init__(self, field_dict, sim_geometry, sim_params, base_fields: List[Field]):
        self._field_dict = field_dict
        self._sim_geometry = sim_geometry
        self._sim_params = sim_params
        self._base_fields = base_fields
        self._common_iterations = get_common_timesteps(base_fields)
        super().__init__(field_dict['name'], None, base_fields[0]._ts)

    @property
    def iterations(self):
        return self._common_iterations

    @property
    def geometry(self):
        return self._sim_geometry

    def get_data(
        self,
        iteration: int,
        slice_across: Optional[Union[str, List[str]]] = None,
        slice_relative_position: Optional[Union[float, List[float]]] = None,
        m: Optional[Union[int, str]] = 'all',
        theta: Optional[Union[float, None]] = 0.,
        max_resolution_3d: Optional[Union[List[int], None]] = None,
        only_metadata: Optional[bool] = False
    ) -> FieldData:
        field_data = []
        for field in self._base_fields:
            fld_data = field.get_data(
                iteration=iteration,
                slice_across=slice_across,
                slice_relative_position=slice_relative_position,
                m=m,
                theta=theta,
                max_resolution_3d=max_resolution_3d,
                only_metadata=only_metadata
            )
            field_data.append(fld_data.array)
        if not only_metadata:
            fld = self._field_dict['recipe'](field_data, self._sim_geometry,
                                            self._sim_params)
        
        # fld_md['field']['units'] = self._field_dict['units']
        # TODO: implement correct metadata
        return FieldData(
            name=self.name,
            component=self._component,
            array=fld,
            metadata=fld_data._metadata,
            geometry=self.geometry
        )
=======
    def _check_old_api(self, slice_across, slice_relative_position, kwargs):
        """Check if arguments from the old v0.5 API have been provided.

        If so, raise a warning or try to convert them to the new API.
        """
        if 'field_units' in kwargs:
            warn(
                '`data_units` argument is deprecated since version 0.6. '
                'The data is now always returned in SI units.'
            )
        if 'axes_units' in kwargs:
            warn(
                '`axes_units` argument is deprecated since version 0.6. '
                'The data is now always returned in SI units.'
            )
        if 'axes_to_convert' in kwargs:
            warn(
                '`axes_to_convert` argument is deprecated since version 0.6. '
                'The data is now always returned in SI units.'
            )
        if 'time_units' in kwargs:
            warn(
                '`time_units` argument is deprecated since version 0.6. '
                'The data is now always returned in SI units.'
            )
        if 'slice_dir_i' in kwargs:
            if kwargs['slice_dir_i'] is not None:
                slice_across = [kwargs['slice_dir_i']]
                slice_relative_position = [2 * (kwargs['slice_i'] - 0.5)]
        if 'slice_dir_j' in kwargs:
            if kwargs['slice_dir_j'] is not None:
                slice_across += [kwargs['slice_dir_j']]
                slice_relative_position += [2 * (kwargs['slice_j'] - 0.5)]
        return slice_across, slice_relative_position
>>>>>>> 49886582
<|MERGE_RESOLUTION|>--- conflicted
+++ resolved
@@ -159,7 +159,41 @@
         """
         return self.geometry
 
-<<<<<<< HEAD
+    def _check_old_api(self, slice_across, slice_relative_position, kwargs):
+        """Check if arguments from the old v0.5 API have been provided.
+
+        If so, raise a warning or try to convert them to the new API.
+        """
+        if 'field_units' in kwargs:
+            warn(
+                '`data_units` argument is deprecated since version 0.6. '
+                'The data is now always returned in SI units.'
+            )
+        if 'axes_units' in kwargs:
+            warn(
+                '`axes_units` argument is deprecated since version 0.6. '
+                'The data is now always returned in SI units.'
+            )
+        if 'axes_to_convert' in kwargs:
+            warn(
+                '`axes_to_convert` argument is deprecated since version 0.6. '
+                'The data is now always returned in SI units.'
+            )
+        if 'time_units' in kwargs:
+            warn(
+                '`time_units` argument is deprecated since version 0.6. '
+                'The data is now always returned in SI units.'
+            )
+        if 'slice_dir_i' in kwargs:
+            if kwargs['slice_dir_i'] is not None:
+                slice_across = [kwargs['slice_dir_i']]
+                slice_relative_position = [2 * (kwargs['slice_i'] - 0.5)]
+        if 'slice_dir_j' in kwargs:
+            if kwargs['slice_dir_j'] is not None:
+                slice_across += [kwargs['slice_dir_j']]
+                slice_relative_position += [2 * (kwargs['slice_j'] - 0.5)]
+        return slice_across, slice_relative_position
+
 
 class DerivedField(Field):
     def __init__(self, field_dict, sim_geometry, sim_params, base_fields: List[Field]):
@@ -212,40 +246,4 @@
             array=fld,
             metadata=fld_data._metadata,
             geometry=self.geometry
-        )
-=======
-    def _check_old_api(self, slice_across, slice_relative_position, kwargs):
-        """Check if arguments from the old v0.5 API have been provided.
-
-        If so, raise a warning or try to convert them to the new API.
-        """
-        if 'field_units' in kwargs:
-            warn(
-                '`data_units` argument is deprecated since version 0.6. '
-                'The data is now always returned in SI units.'
-            )
-        if 'axes_units' in kwargs:
-            warn(
-                '`axes_units` argument is deprecated since version 0.6. '
-                'The data is now always returned in SI units.'
-            )
-        if 'axes_to_convert' in kwargs:
-            warn(
-                '`axes_to_convert` argument is deprecated since version 0.6. '
-                'The data is now always returned in SI units.'
-            )
-        if 'time_units' in kwargs:
-            warn(
-                '`time_units` argument is deprecated since version 0.6. '
-                'The data is now always returned in SI units.'
-            )
-        if 'slice_dir_i' in kwargs:
-            if kwargs['slice_dir_i'] is not None:
-                slice_across = [kwargs['slice_dir_i']]
-                slice_relative_position = [2 * (kwargs['slice_i'] - 0.5)]
-        if 'slice_dir_j' in kwargs:
-            if kwargs['slice_dir_j'] is not None:
-                slice_across += [kwargs['slice_dir_j']]
-                slice_relative_position += [2 * (kwargs['slice_j'] - 0.5)]
-        return slice_across, slice_relative_position
->>>>>>> 49886582
+        )